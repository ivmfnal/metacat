--- conflicted
+++ resolved
@@ -41,8 +41,6 @@
 
 function drop_tables () {
     $OUT_DB_PSQL << _EOF_
-<<<<<<< HEAD
-        \set on_error_stop on
         drop table if exists meta;
         drop table if exists raw_files;
         drop table if exists files cascade;
@@ -50,15 +48,6 @@
         drop table if exists namespaces, parameter_categories, queries cascade;
         drop table if exists files, datasets cascade;
         drop table if exists users, roles cascade;    
-=======
-    drop table if exists meta;
-    drop table if exists raw_files;
-    drop table if exists files cascade;
-    drop table if exists files_datasets, parameter_definitions, parent_child, datasets_parent_child, users_roles cascade;
-    drop table if exists namespaces, parameter_categories, queries cascade;
-    drop table if exists files, datasets cascade;
-    drop table if exists users, roles cascade;    
->>>>>>> 2db892eb
 _EOF_
 }
 
