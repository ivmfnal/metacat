--- conflicted
+++ resolved
@@ -776,17 +776,7 @@
                  where t.id = f.id or f.namespace = t.namespace and f.name = t.name
         """
         
-<<<<<<< HEAD
-        return DBFileSet.from_sql(db, sql)
-=======
-        #print("   sql:", sql)
-        
-        #c.execute(sql)
-        #for row in c.fetchall():
-        #    print(row)
-
         return DBFileSet(db, sql=sql)
->>>>>>> 270d02f4
         
     @staticmethod
     @transactioned
@@ -940,37 +930,20 @@
             """, [(fid, self.FID) for fid in parent_fids]
         )
         
-<<<<<<< HEAD
+    @transactioned
+    def set_parents(self, fids_or_files, transaction=None):
+        parent_fids = [(p if isinstance(p, str) else p.FID,) for p in fids_or_files]
+        transaction.execute(f"delete from parent_child where child_id=%s", (self.FID,))
+        transaction.executemany(f"""
+            insert into parent_child(parent_id, child_id)
+                values(%s, %s)        
+            """, [(fid, self.FID) for fid in parent_fids]
+        )
+        
     @transactioned
     def add_children(self, children, transaction=None):
         child_fids = [(p if isinstance(p, str) else p.FID,) for p in children]
         transaction.executemany(f"""
-=======
-    def set_parents(self, fids_or_files, do_commit=True):
-        parent_fids = [(p if isinstance(p, str) else p.FID,) for p in fids_or_files]
-        c = self.DB.cursor()
-        #print("set_parents: fids:", parent_fids)
-        c.execute(f"delete from parent_child where child_id=%s", (self.FID,))
-        c.executemany(f"""
->>>>>>> 270d02f4
-            insert into parent_child(parent_id, child_id)
-                values(%s, %s)        
-            """, [(fid, self.FID) for fid in parent_fids]
-        )
-        
-<<<<<<< HEAD
-    @transactioned
-    def set_parents(self, fids_or_files, transaction=None):
-        parent_fids = [(p if isinstance(p, str) else p.FID,) for p in fids_or_files]
-        #print("set_parents: fids:", parent_fids)
-        transaction.execute(f"delete from parent_child where child_id=%s", (self.FID,))
-        transaction.executemany(f"""
-=======
-    def add_children(self, children, do_commit=True):
-        child_fids = [(p if isinstance(p, str) else p.FID,) for p in children]
-        c = self.DB.cursor()
-        c.executemany(f"""
->>>>>>> 270d02f4
             insert into parent_child(parent_id, child_id)
                 values(%s, %s)
                 on conflict(parent_id, child_id) do nothing;
@@ -1252,6 +1225,7 @@
         transaction.execute(f"create temp table if not exists {temp_table} (fid text, namespace text, name text)")
         transaction.execute(f"truncate table {temp_table}")
         nfiles = 0
+        total_size = 0
         for chunk in chunked(files, 1000):
             if validate_meta:
                 for f in chunk:
@@ -1259,6 +1233,8 @@
                     errors = self.validate_file_metadata(f.Metadata)
                     if errors:
                         meta_errors += errors
+                    else:
+                        total_size += f.Size
 
             csv = "\n".join(["%s\t%s\t%s" % (f.FID, f.Namespace, f.Name) for f in chunk])
             transaction.copy_from(io.StringIO(csv), temp_table, columns = ["fid", "namespace", "name"])
@@ -1279,7 +1255,7 @@
                 set file_count = file_count + %s
                 where namespace = %s and name = %s
         """, (nfiles, self.Namespace, self.Name))
-        return self
+        return nfiles, total_size
 
     def list_files(self, with_metadata=False, limit=None, include_retired_files=False):
         meta = "null as metadata" if not with_metadata else "f.metadata"
