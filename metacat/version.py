--- conflicted
+++ resolved
@@ -1,8 +1,4 @@
-<<<<<<< HEAD
-Version = "2.19"
+Version = "3.0"
 
-=======
-Version = "3.0"
->>>>>>> a67a3f03
 if __name__ == "__main__":
     print(Version)