--- conflicted
+++ resolved
@@ -1,8 +1,4 @@
-<<<<<<< HEAD
-Version = "3.8.2"
-=======
-Version = "3.8.3"
->>>>>>> 3bf85a85
+Version = "3.8.4"
 
 if __name__ == "__main__":
     print(Version)