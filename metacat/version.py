<<<<<<< HEAD
Version = "3.15.1"
=======
Version = "3.15.5"
>>>>>>> 69ab0f5d

if __name__ == "__main__":
    print(Version)<|MERGE_RESOLUTION|>--- conflicted
+++ resolved
@@ -1,8 +1,4 @@
-<<<<<<< HEAD
-Version = "3.15.1"
-=======
-Version = "3.15.5"
->>>>>>> 69ab0f5d
+Version = "3.15.6"
 
 if __name__ == "__main__":
     print(Version)