<<<<<<< HEAD
Version = "2.18d"
=======
Version = "2.19"
>>>>>>> fbbf6c79
if __name__ == "__main__":
    print(Version)<|MERGE_RESOLUTION|>--- conflicted
+++ resolved
@@ -1,7 +1,4 @@
-<<<<<<< HEAD
-Version = "2.18d"
-=======
 Version = "2.19"
->>>>>>> fbbf6c79
+
 if __name__ == "__main__":
     print(Version)