--- conflicted
+++ resolved
@@ -1,8 +1,4 @@
-<<<<<<< HEAD
-Version = "3.18.1"
-=======
-Version = "3.17.4"
->>>>>>> 402fa9d1
+Version = "3.18.2"
 
 if __name__ == "__main__":
     print(Version)