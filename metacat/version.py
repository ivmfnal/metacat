<<<<<<< HEAD
Version = "3.9.3"
=======
Version = "3.9.4"
>>>>>>> fb27b7f0

if __name__ == "__main__":
    print(Version)<|MERGE_RESOLUTION|>--- conflicted
+++ resolved
@@ -1,8 +1,4 @@
-<<<<<<< HEAD
-Version = "3.9.3"
-=======
-Version = "3.9.4"
->>>>>>> fb27b7f0
+Version = "3.9.5"
 
 if __name__ == "__main__":
     print(Version)