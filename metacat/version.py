--- conflicted
+++ resolved
@@ -1,8 +1,4 @@
-<<<<<<< HEAD
-Version = "3.8.9"
-=======
-Version = "3.9.1"
->>>>>>> b2aa8072
+Version = "3.9.2"
 
 if __name__ == "__main__":
     print(Version)