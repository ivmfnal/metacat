--- conflicted
+++ resolved
@@ -27,8 +27,4 @@
 
 <Location />
   SetEnvIf Authorization "(.*)" HTTP_AUTHORIZATION=$1
-<<<<<<< HEAD
-</Location>
-=======
-</Location>
->>>>>>> 8c6b563d
+</Location>