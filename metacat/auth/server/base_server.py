# common functionality for Auth, GUI and Data servers

from webpie import WPApp, Response, WPHandler
from wsdbtools import ConnectionPool
from metacat.util import to_str, to_bytes
from metacat.auth import BaseDBUser, \
    SignedToken, SignedTokenExpiredError, SignedTokenImmatureError, SignedTokenUnacceptedAlgorithmError, SignedTokenSignatureVerificationError
from metacat.auth.auth_core import AuthenticationCore
import psycopg2, json, time, secrets, traceback, hashlib, pprint, os, yaml
from urllib.parse import quote_plus, unquote_plus

class BaseApp(WPApp):

    def __init__(self, cfg, root_handler, **args):
        WPApp.__init__(self, root_handler, **args)
        self.Cfg = cfg
<<<<<<< HEAD

        self.DB = self.DBSchema = None
        if "database" in cfg:
            db_config = cfg["database"]
            connstr = self.connstr(db_config)
            self.DB = ConnectionPool(postgres=connstr, max_idle_connections=1, idle_timeout=20)
            self.DBSchema = db_config.get("schema")

        if "user_database" in cfg:
            connstr = self.connstr(cfg["user_database"])
            self.UserDB = ConnectionPool(postgres=connstr, max_idle_connections=1, idle_timeout=20)
            self.UserDBSchema = cfg["user_database"].get("schema")
        elif self.DB is not None:
=======
        
        db_config = cfg["database"]
        self.DB = ConnectionPool(postgres=db_config, max_idle_connections=1, idle_timeout=5)

        if "user_database" in cfg:
            self.UserDB = ConnectionPool(postgres=cfg["user_database"], max_idle_connections=1, idle_timeout=5)
        else:
>>>>>>> 9f2bc2c3
            self.UserDB = self.DB

        auth_config = cfg.get("authentication", {})
        self.Realm = auth_config.get("realm", "metacat")
        self.AuthCore = AuthenticationCore(cfg)
        
    def connstr(self, cfg):
        cs = "host=%(host)s port=%(port)s dbname=%(dbname)s user=%(user)s" % cfg
        if cfg.get("password"):
            cs += " password=%(password)s" % cfg
        return cs
        
            
    def init(self):
        #print("ScriptHome:", self.ScriptHome)
        self.initJinjaEnvironment(tempdirs=[self.ScriptHome, self.ScriptHome + "/templates"])
        
    def init_auth_core(self, config):
        self.AuthCore = AuthenticationCore(config)
        return self.AuthCore

    def connect(self):
        return self.DB.connect()
        
    db = connect        # for compatibility
    
<<<<<<< HEAD
    def user_db(self, group=None):
        # group is ignored, can be used by a subclass
        conn = self.UserDB.connect()
        if self.UserDBSchema:
            conn.cursor().execute(f"set search_path to {self.UserDBSchema}")
        return conn
=======
    def user_db(self):
        return self.UserDB.connect()
>>>>>>> 9f2bc2c3
        
    def auth_config(self, method, group=None):
        return self.auth_core(group).auth_config(method)

    # overridable
    def auth_core(self, realm = None):
        return self.AuthCore

    def get_digest_password(self, realm, username):
        db = self.connect()
        u = BaseDBUser.get(db, username)
        if u is None:
            return None
        return u.get_password(self.Realm)

    TokenExpiration = 24*3600*7

    def user_from_request(self, request):
        return self.AuthCore.user_from_request(request)
            
class BaseHandler(WPHandler):
    
    def __init__(self, request, app, group=None):
        WPHandler.__init__(self, request, app)
        self.Group = group
        self.AuthCore = app.auth_core(group)
    
    def connect(self):
        return self.App.connect()

    def text_chunks(self, gen, chunk=10000):
        buf = []
        size = 0
        for x in gen:
            n = len(x)
            buf.append(x)
            size += n
            if size >= chunk:
                #print("yielding:", "".join(buf))
                yield "".join(buf)
                size = 0
                buf = []
        if buf:
            #print("final yielding:", "".join(buf))
            yield "".join(buf)
            
    def authenticated_username(self):
        username, error = self.AuthCore.user_from_request(self.Request)
        return username, error

    def authenticated_user(self):
        username, error = self.authenticated_username()
        if username:
            user = self.AuthCore.get_user(username)
            if user is not None:
                return user, None
            error = f"user {username} not found"
        return None, error

    def jinja_globals(self):
        return {"G_User":self.authenticated_user()[0]}

    def messages(self, args):
        return {k: unquote_plus(args.get(k,"")) for k in ("error", "message")}
        
<|MERGE_RESOLUTION|>--- conflicted
+++ resolved
@@ -14,21 +14,6 @@
     def __init__(self, cfg, root_handler, **args):
         WPApp.__init__(self, root_handler, **args)
         self.Cfg = cfg
-<<<<<<< HEAD
-
-        self.DB = self.DBSchema = None
-        if "database" in cfg:
-            db_config = cfg["database"]
-            connstr = self.connstr(db_config)
-            self.DB = ConnectionPool(postgres=connstr, max_idle_connections=1, idle_timeout=20)
-            self.DBSchema = db_config.get("schema")
-
-        if "user_database" in cfg:
-            connstr = self.connstr(cfg["user_database"])
-            self.UserDB = ConnectionPool(postgres=connstr, max_idle_connections=1, idle_timeout=20)
-            self.UserDBSchema = cfg["user_database"].get("schema")
-        elif self.DB is not None:
-=======
         
         db_config = cfg["database"]
         self.DB = ConnectionPool(postgres=db_config, max_idle_connections=1, idle_timeout=5)
@@ -36,7 +21,6 @@
         if "user_database" in cfg:
             self.UserDB = ConnectionPool(postgres=cfg["user_database"], max_idle_connections=1, idle_timeout=5)
         else:
->>>>>>> 9f2bc2c3
             self.UserDB = self.DB
 
         auth_config = cfg.get("authentication", {})
@@ -63,17 +47,8 @@
         
     db = connect        # for compatibility
     
-<<<<<<< HEAD
-    def user_db(self, group=None):
-        # group is ignored, can be used by a subclass
-        conn = self.UserDB.connect()
-        if self.UserDBSchema:
-            conn.cursor().execute(f"set search_path to {self.UserDBSchema}")
-        return conn
-=======
     def user_db(self):
         return self.UserDB.connect()
->>>>>>> 9f2bc2c3
         
     def auth_config(self, method, group=None):
         return self.auth_core(group).auth_config(method)
