--- conflicted
+++ resolved
@@ -177,17 +177,11 @@
     def authenticated_user(self):
         username, error = self.authenticated_username()
         if username:
-<<<<<<< HEAD
-            return BaseDBUser.get(self.App.user_db(), username)
-        else:
-            return None
-=======
             user = BaseDBUser.get(self.connect(), username)
             if user is not None:
                 return user, None
-            error = "user not found"
+            error = f"user {username} not found"
         return None, error
->>>>>>> fb27b7f0
 
     def messages(self, args):
         return {k: unquote_plus(args.get(k,"")) for k in ("error", "message")}
