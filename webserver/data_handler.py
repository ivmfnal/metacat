from webpie import WPApp, WPHandler, Response, WPStaticHandler
from webpie.http_errors import HTTPBadRequest, HTTPNotFound, HTTPForbidden
import psycopg2, json, time, secrets, traceback, hashlib, pprint, uuid, random
from metacat.db import DBFile, DBDataset, DBFileSet, DBNamedQuery, DBUser, DBNamespace, DBRole, \
    DBParamCategory, parse_name, AlreadyExistsError, IntegrityError, MetaValidationError
from wsdbtools import ConnectionPool
from urllib.parse import quote_plus, unquote_plus
from metacat.util import to_str, to_bytes, ObjectSpec
from metacat.mql import MQLQuery, MQLSyntaxError, MQLExecutionError, MQLCompilationError, MQLError
from metacat import Version

from common_handler import MetaCatHandler

METADATA_ERROR_CODE = 488

def parse_name(name, default_namespace=None):
    words = (name or "").split(":", 1)
    if len(words) < 2:
        assert not not default_namespace, "Null default namespace"
        ns = default_namespace
        name = words[0]
    else:
        assert len(words) == 2, "Invalid namespace:name specification:" + name
        ns, name = words
    return ns, name


class DataHandler(MetaCatHandler):
    
    def __init__(self, request, app):
        MetaCatHandler.__init__(self, request, app)
        self.Categories = None
        self.Datasets = {}            # {(ns,n)->DBDataset}
        
    def load_categories(self):
        if self.Categories is None:
            db = self.App.connect()
            self.Categories = {c.Path:c for c in DBParamCategory.list(db)}
        return self.Categories
        
    def load_dataset(self, ns, n):
        ds = self.Datasets.get((ns, n))
        if ds is None:
            db = self.App.connect()
            ds = self.Datasets[(ns, n)] = DBDataset.get(db, ns, n)
        return ds
        
    def json_generator(self, lst, page_size=10000):
        from collections.abc import Iterable
        assert isinstance(lst, Iterable)
        yield "["
        first = True
        n = 0
        page = []
        for x in lst:
            j = json.dumps(x)
            if not first: j = ","+j
            page.append(j)
            if len(page) >= page_size:
                yield "".join(page)
                page = []
            first = False
        if page:
            yield "".join(page)
        yield "]"
        
    def json_chunks(self, lst, chunk=100000):
        return self.text_chunks(self.json_generator(lst), chunk)
        
    
    RS = '\x1E'
    LF = '\n'    

    def json_stream(self, iterable, chunk=10000):
        # iterable is an iterable, returning jsonable items, one item at a time
        return self.text_chunks(("%s%s%s" % (self.RS, json.dumps(item), self.LF) for item in iterable),
                                chunk
                                )

    def realm(self, request, relpath, **args):
        return self.App.Realm           # realm used for the digest password authentication

    def version(self, request, relpath, **args):
        return Version, "text/plain"
        
    def simulate_503(self, request, relpath, prob=0.5, **args):
        prob = float(prob)
        if prob > random.random():
            return 503, "try later"
        else:
            return "OK"

    def namespaces(self, request, relpath, owner_user=None, owner_role=None, directly="no", **args):
        directly = directly == "yes"
        db = self.App.connect()
        if request.body:
            names = json.loads(request.body)
            for name in names:
                self.sanitize(namespace=name)
            lst = DBNamespace.get_many(db, names)
        else:
            lst = sorted(DBNamespace.list(db, owned_by_user=owner_user, owned_by_role=owner_role, directly=directly), 
                    key=lambda ns: ns.Name)
        return json.dumps([ns.to_jsonable() for ns in lst]), "text/json"

    def namespace(self, request, relpath, name=None, **args):
        name = name or relpath
        db = self.App.connect()
        ns = DBNamespace.get(db, name)
        if ns is None:
            return "Not found", 404
        return json.dumps(ns.to_jsonable()), "text/json"
        
    def create_namespace(self, request, relpath, name=None, owner_role=None, description=None, **args):
        db = self.App.connect()
        user, error = self.authenticated_user()
        if user is None:
            return 401, error
        owner_user = None
        if owner_role is None:
            owner_user = user.Username
        else:
            r = DBRole.get(db, owner_role)
            if not user.is_admin() and not user.Username in r.members:
                return 403

        if DBNamespace.exists(db, name):
            return "Namespace already exists", 400

        if description:
            description = unquote_plus(description)
            
        ns = DBNamespace(db, name, owner_user=owner_user, owner_role = owner_role, description=description)
        ns.Creator = user.Username
        ns.create()
        return json.dumps(ns.to_jsonable()), "text/json"
            
    def namespace_counts(self, request, relpath, name=None, **args):
        db = self.App.connect()
        ns = DBNamespace.get(db, name)
        out = json.dumps(
            dict(
                nfiles = ns.file_count(),
                ndatasets = ns.dataset_count(),
                nqueries = ns.query_count()
            )
        )
        return out, {"Content-Type":"text/json",
            "Access-Control-Allow-Origin":"*"
        } 
        
    def datasets(self, request, relpath, with_file_counts="no", **args):
        with_file_counts = with_file_counts == "yes"
        #print("data_server.datasets: with_file_counts:", with_file_counts)
        db = self.App.connect()
        datasets = DBDataset.list(db)
        out = []
        for ds in datasets:
            dct = ds.to_jsonable()
            if with_file_counts:
                dct["file_count"] = ds.nfiles
            out.append(dct)
        return json.dumps(out), "text/json"
        
    def dataset_files(self, request, relpath, dataset=None, with_metadata="no", **args):
        with_metadata=with_metadata == "yes"
        namespace, name = (dataset or relpath).split(":", 1)
        db = self.App.connect()
        dataset = DBDataset.get(db, namespace, name)
        if dataset is None:
            return 404, "Dataset not found"
        files = dataset.list_files(with_metadata=with_metadata)
        return self.json_stream((f.to_jsonable(with_metadata=with_metadata) for f in files)), "application/json-seq"
        
    def dataset(self, request, relpath, dataset=None, **args):
        db = self.App.connect()
        namespace, name = (dataset or relpath).split(":", 1)
        dataset = DBDataset.get(db, namespace, name)
        if dataset is None:
            return 404, "Dataset not found"
        dct = dataset.to_jsonable()
        dct["file_count"] = dataset.nfiles
        return json.dumps(dct), "text/json"
            
    def dataset_count(self, request, relpath, dataset=None, **args):
        namespace, name = (dataset or relpath).split(":", 1)
        db = self.App.connect()
        nfiles = DBDataset(db, namespace, name).nfiles
        return '{"file_count":%d}\n' % (nfiles,), {"Content-Type":"text/json",
            "Access-Control-Allow-Origin":"*"
        } 

    def dataset_counts(self, request, relpath, dataset=None, **args):
        namespace, name = (dataset or relpath).split(":", 1)
        db = self.App.connect()
        ds = DBDataset(db, namespace, name)
        
        nfiles = DBDataset(db, namespace, name).nfiles
        data = {
            "dataset":      namespace + ":" + name,
            "file_count":   ds.nfiles,
            "parent_count": ds.parent_count(),
            "child_count":  ds.child_count(),
            "superset_count":  ds.ancestor_count(),
            "subset_count":  ds.subset_count()
        }
        return json.dumps(data), {"Content-Type":"text/json",
            "Access-Control-Allow-Origin":"*"
        } 

    def create_dataset(self, request, relpath):
        db = self.App.connect()
        user, error = self.authenticated_user()
        if user is None:
            return 401, error
        if not request.body:
            return 400, "Dataset parameters are not specified"
        params = json.loads(request.body)
        namespace = params["namespace"]
        name = params["name"]
        self.sanitize(namespace=namespace, name=name)
        ns = DBNamespace.get(db, namespace)
        if not user.is_admin() and not ns.owned_by_user(user):
            return 403
        if DBDataset.get(db, namespace, name) is not None:
            return "Already exists", 409

        creator = user.Username 

        files = subsets = None
        files_query = params.get("files_query")
<<<<<<< HEAD
=======
        #print("create_dataset: files query:", files_query)
>>>>>>> e515da17
        if files_query:
            query = MQLQuery.parse(files_query)
            if query.Type != "file":
                return 400, f"Invalid file query: {file_query}"
            files = query.run(db, filters=self.App.filters(), with_meta=False, with_provenance=False, default_namespace=namespace or None)
        subsets_query = params.get("subsets_query")
        if subsets_query:
            query = MQLQuery.parse(subsets_query)
            if query.Type != "dataset":
                return 400, f"Invalid dataset query: {subsets_query}"
            subsets = query.run(db, filters=self.App.filters(), with_meta=False, with_provenance=False, default_namespace=namespace or None)

        dataset = DBDataset(db, namespace, name,
            frozen = params.get("frozen", False), monotonic = params.get("monotonic", False),
            creator = creator, description = params.get("description", ""),
            file_meta_requirements = params.get("file_meta_requirements"),
            metadata = params.get("metadata") or {}
        )
        dataset.create()

        if files:
            dataset.add_files(files)

        if subsets:
            for child in subsets:
                dataset.add_child(child)

        return dataset.to_json(), "text/json"
        
    def update_dataset(self, request, relapth, dataset=None):
        if not dataset:
            rasie HTTPBadRequest("Dataset is not specfied")
        try:    spec = ObjectSpec(dataset)
        except ValueError as e:
            raise HTTPBadRequest(str(e))
        namespace, name = spec.Namespace, spec.Name
        self.sanitize(namespace=namespace, name=name)
        user, error = self.authenticated_user()
        if user is None:
            raise HTTPForbidden()
        db = self.App.connect()
        request_data = json.loads(request.body)
        
        
        try:
            if not self._namespace_authorized(db, namespace, user):
                return f"Permission to update dataset in namespace {namespace} denied", 403
        except KeyError:
            return f"Namespace {namespace} does not exist", 404
        
        ds = DBDataset.get(db, namespace, name)
        if ds is None:
            return 404, "Dataset not found"

        if "metadata" in request_data:
            meta = request_data["metadata"]
            mode = request_data.get("mode", "update")
            if mode == "update":
                ds.Metadata.update(meta)
            else:
                ds.Metadata = meta
        
        if "monotonic" in request_data: ds.Monotonic = request_data["monotonic"]
        if "frozen" in request_data: ds.Frozen = request_data["frozen"]
        if "description" in request_data: ds.Description = request_data["description"]
        
        ds.save()
        return json.dumps(ds.to_jsonable()), "text/json"

    def add_child_dataset(self, request, relpath, parent=None, child=None, **args):
        if not parent or not child:
            return 400, "Parent or child dataset unspecified"
        user, error = self.authenticated_user()
        if user is None:
            return 401, error
        parent_namespace, parent_name = parent.split(":",1)
        child_namespace, child_name = child.split(":",1)
        db = self.App.connect()
        parent_ns = DBNamespace.get(db, parent_namespace)
        child_ns = DBNamespace.get(db, child_namespace)
        if not user.is_admin() and not parent_ns.owned_by_user(user):      # allow adding unowned datasets as subsets 
                                                                            # was: or not child_ns.owned_by_user(user)):
            return 403
        parent_ds = DBDataset.get(db, parent_namespace, parent_name)
        if parent_ds is None:
                return "Parent dataset not found", 404
        child_ds = DBDataset.get(db, child_namespace, child_name)
        if child_ds is None:
                return "Child dataset not found", 404
        
        if any(a.Namespace == child_namespace and a.Name == child_name for a in parent_ds.ancestors()):
            return 400, "Circular connection detected - child dataset is already an ancestor of the parent"
        
        if not any(c.Namespace == child_namespace and c.Name == child_name for c in parent_ds.children()):
            #print("Adding ", child_ds, " to ", parent_ds)
            parent_ds.add_child(child_ds)
        return "OK"
        
    def add_files(self, request, relpath, dataset=None, **args):
        #
        # add existing files to a dataset
        #

        user, error = self.authenticated_user()
        if user is None:
            return 401, error

        params = json.loads(request.body)
        file_list = params.get("file_list")
        query_text = params.get("query")
        default_namespace = params.get("namespace")

        self.sanitize(namespace=default_namespace)

        if not file_list and not query_text:
            return "No files to add", 400
        if file_list and query_text:
            return "Either file list or query must be specified, but not both", 400
            
        db = self.App.connect()
        ds_namespace, ds_name = parse_name(dataset, default_namespace)
        self.sanitize(dataset_namespace=ds_namespace, dataset_name=ds_name)
        if ds_namespace is None:
            return "Dataset namespace unspecified", 400
        if not self._namespace_authorized(db, ds_namespace, user):
            return f"Permission to add files dataset {dataset} denied", 403
        ds = DBDataset.get(db, ds_namespace, ds_name)
        if ds is None:
            return "Dataset not found", 404
        if ds.Frozen:
            return "Dataset is frozen", 403
        
        if query_text:
            query = MQLQuery.parse(query_text)
            if query.Type != "file":
                return 400, f"Invalid file query: {query_text}"
            files = query.run(db, filters=self.App.filters(), with_meta=False, with_provenance=False, default_namespace=namespace or None)
            files = list(files)
        elif file_list:
            files = []
            for file_item in file_list:
                spec = ObjectSpec(file_item, namespace=default_namespace)
                self.sanitize(namespace=spec.Namespace, name=spec.Name, fid=spec.FID)
                if spec.FID:
                    f = DBFile(db, fid=spec.FID)
                else:
                    f = DBFile(db, spec.Namespace, spec.Name)
                files.append(f)
                #print("add_files: files:", files)
        
        if files:
            try:    ds.add_files(files, do_commit=True)
            except MetaValidationError as e:
                print("error:", e)
                return e.as_json(), 400, "text/json"
        return json.dumps([f.FID for f in files]), "text/json"

    def datasets_for_files(self, request, relpath, **args):
        #
        # JSON data: list of one of the following
        #       { "namespace": "...", "name":"..." },
        #       { "fid":"..." }
        #
        db = self.App.connect()

        # validate input data
        file_list = json.loads(request.body) if request.body else []
        for item in file_list:
            fid = item.get(fid)
            namespace, name = item.get("namespace"), item.get("name")
            self.sanitize(namespace=namespace, name=name, fid=fid)

        datasets_by_file = DBDataset.datasets_for_files(db, file_list)
        out = []
        for item in file_list:
            out_item = item.copy()
            out_item["datasets"] = []
            fid = item.get(fid)
            namespace, name = item.get("namespace"), item.get("name")
            if fid:
                out_item["datasets"] = [ds.as_jsonable() for ds in datasets_by_file.get(fid, [])]
            elif namespace and name:
                out_item["datasets"] = [ds.as_jsonable() for ds in datasets_by_file.get((namespace, name), [])]
            out.append(out_item)
        return json.dumps(out), "text/json"

    def split_cat(self, path):
        if '.' in path:
            return tuple(path.rsplit(".",1))
        else:
            return ".", path
        
        
    def validate_metadata(self, data):
        categories = self.load_categories()
        invalid = []
        for k, v in data.items():
            path, name = self.split_cat(k)
            cat = categories.get(path)
            if cat is None:
                while True:
                    path, _ = self.split_cat(path)
                    if path in categories:
                        if categories[path].Restricted:
                            invalid.append({"name":k, "value":v, "reason":f"Category {path} is restricted"})
                        break
                    if path == ".":
                        break
            else:
                valid, reason = cat.validate_parameter(name, v)
                if not valid:
                    invalid.append({"name":k, "value":v, "reason":reason})
        return invalid
        
    def declare_files(self, request, relpath, namespace=None, dataset=None, dry_run="no", **args):
        # Declare new files, add to the dataset
        # request body: JSON with list:
        #
        # [
        #       {       
        #               name: "namespace:name",   or "name", but then default namespace must be specified
        #               size: ..,                       // required
        #               fid: "fid",                     // optional
        #               parents:        [...],          // optional
        #               metadata: { ... }               // optional
        #               checksums: {                    // optional
        #                 "method":"value", ...
        #               }
        #       },...
        # ]
        #
        #   Parents can be specified with one of the following:
        #       {"fid":"..."}
        #       {"namespace":"...", "name":"..."}
        #               
        #   Dry run - do all the steps and checks, including metadata validation up to actual declaration
        default_namespace = namespace
        dry_run = dry_run == "yes"
        user, error = self.authenticated_user()
        if user is None:
            #print("Unauthenticated user")
            return 401, error
            
        if dataset is None:
            return 400, "Dataset not specified"
            
        db = self.App.connect()

        ds_namespace, ds_name = parse_name(dataset, default_namespace)
        try:
            if not self._namespace_authorized(db, ds_namespace, user):
                return f"Permission to declare files in namespace {namespace} denied", 403
        except KeyError:
            return f"Namespace {ds_namespace} does not exist", 404

        ds = DBDataset.get(db, namespace=ds_namespace, name=ds_name)
        if ds is None:
            return f"Dataset {ds_namespace}:{ds_name} does not exist", 404

        file_list = json.loads(request.body) if request.body else []
        if not file_list:
            return "Empty file list", 400
        files = []
        errors = []
        parents_to_resolve = set()

        metadata_validation_errors = DBParamCategory.validate_metadata_bulk(db, [f["metadata"] for f in file_list])
        if metadata_validation_errors:
            for index, item_errors in metadata_validation_errors:
                errors.append({
                    "index": index,
                    "message":f"Metadata category validation errors",
                    "metadata_errors":item_errors
                })
            return json.dumps(errors), METADATA_ERROR_CODE, "text/json"
        
        for inx, file_item in enumerate(file_list):
            #print("data_handler.declare_files: file_item:", inx, file_item)
            namespace = file_item.get("namespace", default_namespace)
            name = file_item.get("name")
            fid = file_item.get("fid")
            
            self.sanitize(namespace=namespace, name=name, fid=fid)

            size = file_item.get("size")
            if size is None:
                errors.append({
                    "message": "Missing file size",
                    "fid": fid,
                    "index": inx
                })
                continue

            if name is None:
                did = file_item.get("did")
                if did is not None:
                    namespace, name = parse_name(did, namespace)

            if not namespace:
                errors.append({
                    "message":"Missing namespace",
                    "index": inx,
                    "fid":fid
                })
                continue

            try:
                if not self._namespace_authorized(db, namespace, user):
                    errors.append({
                        "index": inx,
                        "fid":fid,
                        "message":f"Permission to declare files to namespace {namespace} denied"
                    })
                    continue
            except KeyError:
                    errors.append({
                        "index": inx,
                        "fid":fid,
                        "message":f"Namespace {namespace} does not exist"
                    })
                    continue

            meta = file_item.get("metadata", {})

            ds_validation_errors = ds.validate_file_metadata(meta)
            if ds_validation_errors:
                print("validation errors:", ds_validation_errors)
                errors.append({
                    "index": inx,
                    "message":f"Dataset metadata validation errors",
                    "metadata_errors":ds_validation_errors
                })
                continue

            fid = file_item.get("fid") or DBFile.generate_id()
            if name is None:
                pattern = file_item.get("auto_name", "$fid")
                clock = int(time.time() * 1000)
                clock3 = "%03d" % (clock%1000,)
                clock6 = "%06d" % (clock%1000000,)
                clock9 = "%09d" % (clock%1000000000,)
                clock = str(clock)
                u = uuid.uuid4().hex
                u8 = u[-8:]
                u16 = u[-16:]
                name = pattern.replace("$clock3", clock3).replace("$clock6", clock6).replace("$clock9", clock9)\
                    .replace("$clock", clock)\
                    .replace("$uuid8", u8).replace("$uuid16", u16).replace("$uuid", u)\
                    .replace("$fid", fid)

            f = DBFile(db, namespace=namespace, name=name, fid=fid, metadata=meta, size=size, creator=user.Username)
            f.Checksums = file_item.get("checksums")

            parents = []
            for item in file_item.get("parents") or []:
                if isinstance(item, str):
                    parents.append(item)
                elif isinstance(item, dict):
                    if "fid" in item:
                        parents.append(item["fid"])
                    else:
                        if "did" in item:
                            pns, pn = parse_name(item["did"], default_namespace)
                        elif "name" in item:
                            pn = item["name"]
                            pns = item.get("namespace", default_namespace)
                            if not pns:
                                errors.append({
                                    "index": inx,
                                    "message": "Parent specification error: no namespace: %s" % (item,)
                                })
                                error = True
                                break
                        else:
                            errors.append({
                                "index": inx,
                                "message": "Parent specification error: %s" % (item,)
                            })
                            break
                        parents.append((pns, pn))
                        parents_to_resolve.add((pns, pn))
                else:
                    errors.append({
                        "index": inx,
                        "message": "Parent specification error: %s" % (item,)
                    })
                    
            f.Parents = parents
            files.append(f)
            #print("data_handler.declare_files: file appended:", f)
        
        if not errors and parents_to_resolve:
            resolved = DBFile.get_files(db, ({"namespace":ns, "name":n} for ns, n in parents_to_resolve))
            resolved = list(resolved)
            did_to_fid = {(f.Namespace, f.Name): f.FID for f in resolved}
            for inx, f in enumerate(files):
                parents = []
                for item in f.Parents:
                    if isinstance(item, tuple):
                        fid = did_to_fid.get(item)
                        if not fid:
                            errors.append({
                                "index": inx,
                                "message": "Can not get file id for parent: %s:%s" % item
                            })
                            break
                        parents.append(fid)
                    else:
                        # assume str with fid
                        parents.append(item)
                f.Parents = parents
                                
        if errors:
            #print("data_handler.declare_files: errors:", errors)
            return json.dumps(errors), METADATA_ERROR_CODE, "text/json"

        if dry_run:
            return 202, json.dumps(
                [
                    {
                        "name": f.Name,
                        "namespace": f.Namespace,
                        "fid":  f.FID
                    }
                    for f in files
                ]
            ), "text/json"

        try:    
            results = DBFile.create_many(db, files)
            #print("data_server.declare_files: DBFile.create_may->results: ", results)
        except IntegrityError as e:
            return f"Integrity error: {e}", 404
            
        #print("server:declare_files(): calling ds.add_files...")
        try:    
            ds.add_files(files, do_commit=True, validate_meta=False)
            #print("data_server.declare_files: added to dataset:", files)

        except MetaValidationError as e:
            return e.as_json(), METADATA_ERROR_CODE, "text/json"
        
        out = [
                    dict(
                        namespace=f.Namespace,
                        name=f.Name,
                        fid=f.FID
                    )
                    for i, f in enumerate(files)
        ]
        return json.dumps(out), "text/json"
        
    def __update_meta_bulk(self, db, user, new_meta, mode, names=None, ids=None):
        metadata_errors = self.validate_metadata(new_meta)
        if metadata_errors:
            return json.dumps({
                "message":"Metadata validation errors",
                "metadata_errors":metadata_errors
            }), METADATA_ERROR_CODE, "text/json"
        
        file_sets = []
        out = []
        if ids:
            file_sets.append(DBFileSet.from_id_list(db, ids))
        if names:
            file_sets.append(DBFileSet.from_namespace_name_specs(db, names))

        if file_sets:
            file_set = list(DBFileSet.union(file_sets))
            files_datasets = DBDataset.datasets_for_files(db, file_set)
            
            #
            # validate new metadata for affected datasets
            #
            all_datasets = {(ds.Namespace, ds.Name): ds for ds in files_datasets.values()}
            for ds in all_datasets.values():
                errors = ds.validate_file_metadata(meta)
                if errors:
                    metadata_errors += errors

            if metadata_errors:
                #print("update_files_bulk:", metadata_errors)
                return json.dumps({
                    "message":"Metadata validation errors",
                    "metadata_errors":metadata_errors
                }), METADATA_ERROR_CODE, "text/json"

            #
            # check namespace permissions
            #
            for f in file_set:
                namespace = f.Namespace
                try:
                    if not self._namespace_authorized(db, namespace, user):
                        return f"Permission to update files in namespace {namespace} denied", 403
                except KeyError:
                    return f"Namespace {namespace} does not exist", 404
            
                #
                # update the metadata
                #
                meta = new_meta
                if mode == "update":
                    meta = {}
                    meta.update(f.Metadata)   # to make a copy
                    meta.update(new_meta)

                f.Metadata = meta

                out.append(                    
                    dict(
                            name=f.Name,
                            namespace=f.Namespace,
                            fid=f.FID,
                            metadata=meta
                        )
                )

            DBFile.update_many(db, file_set, do_commit=True)

        return json.dumps(out), "text/json"
                
    def update_file_meta(self, request, relpath, **args):
        # mode can be "update" - add/pdate metadata with new values
        #             "replace" - discard old metadata and update with new values
        # 
        # Update metadata for existing files
        #
        # mode2: common changes for many files, cannot be used to update parents
        # {
        #   files: [ ... ]              # dicts, either namespace/name or fid
        #   metadata: { ... }
        #   mode: "update" or "replace"
        # }
        #
        user, error = self.authenticated_user()
        if user is None:
            return "Authentication required", 403
        db = self.App.connect()
        data = json.loads(request.body)
        if not isinstance(data, dict):
            return 400, "Unsupported request data format"
        mode = data["mode"]
        if mode not in ("update", "replace"):
            return 400, "Invalid mode"

        by_fid = []
        by_namespace_name = []
        for f in data["files"]:
            spec = ObjectSpec.from_dict(f)
            if spec.FID:
                self.sanitize(fid = spec.FID)
                by_fid.append(spec.FID)
            else:
                self.sanitize(namespace=spec.Namespace, name=spec.Name)
                by_namespace_name.append((spec.Namespace, spec.Name))
        return self.__update_meta_bulk(db, user, data["metadata"], data["mode"], ids=by_fid, names=by_namespace_name)
        
    def file(self, request, relpath, namespace=None, name=None, fid=None, with_metadata="yes", with_provenance="yes", 
            with_datasets="no", **args):
        with_metadata = with_metadata == "yes"
        with_provenance = with_provenance == "yes"
        with_datasets = with_datasets == "yes"

        print("DataHandler: file(): with_provenance:", with_provenance)
        
        db = self.App.connect()
        if fid:
            f = DBFile.get(db, fid = fid)
        else:
            f = DBFile.get(db, namespace=namespace, name=name)
        if f is None:
            return "File not found", 404
        return f.to_json(with_metadata=with_metadata, with_provenance=with_provenance, with_datasets=with_datasets), "text/json"

    def files(self, request, relpath, with_metadata="no", with_provenance="no", **args):
        with_metadata = with_metadata=="yes"
        with_provenance = with_provenance=="yes"
        #print("data_handler.files(): with_metadata:", with_metadata,"  with_provenance:", with_provenance)
        #print("environ:", request.environ)
        file_list = json.loads(request.body)
        lookup_lst = []
        for f in file_list:
            spec = ObjectSpec(f)
            self.sanitize(namespace=spec.Namespace, name=spec.Name, fid=spec.FID)
            lookup_lst.append(spec.as_dict())

        db = self.App.connect()
        files = list(DBFile.get_files(db, lookup_lst))
        out = [f.to_jsonable(with_metadata = with_metadata, with_provenance = with_provenance) 
                for f in files
        ]
        return json.dumps(out), "text/json"

    def query(self, request, relpath, query=None, namespace=None, 
                    with_meta="no", with_provenance="no", debug="no",
                    add_to=None, save_as=None,
                    **args):
        with_meta = with_meta == "yes"
        with_provenance = with_provenance == "yes"
        namespace = namespace or self.App.DefaultNamespace
        if query is not None:
            query_text = unquote_plus(query)
            #print("query from URL:", query_text)
        elif "query" in request.POST:
            query_text = request.POST["query"]
            #print("query from POST:", query_text)
        else:
            query_text = request.body
            #print("query from body:", query_text)
        query_text = to_str(query_text or "")
        
        add_namespace = add_name = ds_namespace = ds_name = None

        db = self.App.connect()
        user, error = self.authenticated_user()
        if (save_as or add_to) and user is None:
            return 401, error

        if save_as:
            ds_namespace, ds_name = parse_name(save_as, namespace)
            ns = DBNamespace.get(db, ds_namespace)

            if ns is None:
                return f"Namespace {ds_namespace} does not exist", 404

            if not ns.owned_by_user(user):
                return f"Permission to create a dataset in the namespace {ds_namespace} denied", 403

            if DBDataset.exists(db, ds_namespace, ds_name):
                return f"Dataset {ds_namespace}:{ds_name} already exists", 409

        if add_to:
            add_namespace, add_name = parse_name(add_to, namespace)
            ns = DBNamespace.get(db, add_namespace)

            if ns is None:
                return f"Namespace {add_namespace} does not exist", 404

            if not DBDataset.exists(db, add_namespace, add_name):
                return f"Dataset {add_namespace}:{add_name} does not exist", 404

            if not ns.owned_by_user(user):
                return f"Permission to add files to dataset in the namespace {add_namespace} denied", 403

        t0 = time.time()
        if not query_text:
            return "[]", "text/json"
            
        try:
            query = MQLQuery.parse(query_text)
            query_type = query.Type
            results = query.run(db, filters=self.App.filters(), with_meta=with_meta, with_provenance=with_provenance, default_namespace=namespace or None,
                debug = debug == "yes"
            )
        except (AssertionError, ValueError, MQLError) as e:
            return json.dumps({"error": {"value":e.Message, "type": e.__class__.__name__}}), "text/json"

        if not results:
            return "[]", "text/json"

        if query_type == "file":

            if save_as:
                results = list(results)
                ds = DBDataset(db, ds_namespace, ds_name)
                ds.create()
                ds.add_files(results)            
            
            if add_to:
                results = list(results)
                ds = DBDataset(db, add_namespace, add_name)
                ds.add_files(results)      
            
            data = (f.to_jsonable(with_metadata=with_meta, with_provenance=with_provenance) for f in results)

        else:
            data = (
                    { 
                        "name":"%s:%s" % (d.Namespace, d.Name),
                        "parent":   None if not d.ParentName else "%s:%s" % (d.ParentNamespace, d.ParentName),
                        "metadata": d.Metadata if with_meta else {}
                    } for d in results 
            )
        return self.json_chunks(data), "text/json"
        
    def named_queries(self, request, relpath, namespace=None, **args):
        db = self.App.connect()
        queries = list(DBNamedQuery.list(db, namespace))
        data = ("%s:%s" % (q.Namespace, q.Name) for q in queries)
        return self.json_chunks(data), "text/json"
            <|MERGE_RESOLUTION|>--- conflicted
+++ resolved
@@ -1,5 +1,4 @@
 from webpie import WPApp, WPHandler, Response, WPStaticHandler
-from webpie.http_errors import HTTPBadRequest, HTTPNotFound, HTTPForbidden
 import psycopg2, json, time, secrets, traceback, hashlib, pprint, uuid, random
 from metacat.db import DBFile, DBDataset, DBFileSet, DBNamedQuery, DBUser, DBNamespace, DBRole, \
     DBParamCategory, parse_name, AlreadyExistsError, IntegrityError, MetaValidationError
@@ -9,7 +8,7 @@
 from metacat.mql import MQLQuery, MQLSyntaxError, MQLExecutionError, MQLCompilationError, MQLError
 from metacat import Version
 
-from common_handler import MetaCatHandler
+from common_handler import MetaCatHandler, sanitized
 
 METADATA_ERROR_CODE = 488
 
@@ -44,7 +43,7 @@
             db = self.App.connect()
             ds = self.Datasets[(ns, n)] = DBDataset.get(db, ns, n)
         return ds
-        
+
     def json_generator(self, lst, page_size=10000):
         from collections.abc import Iterable
         assert isinstance(lst, Iterable)
@@ -66,16 +65,13 @@
         
     def json_chunks(self, lst, chunk=100000):
         return self.text_chunks(self.json_generator(lst), chunk)
-        
-    
+
     RS = '\x1E'
     LF = '\n'    
 
     def json_stream(self, iterable, chunk=10000):
         # iterable is an iterable, returning jsonable items, one item at a time
-        return self.text_chunks(("%s%s%s" % (self.RS, json.dumps(item), self.LF) for item in iterable),
-                                chunk
-                                )
+        return self.text_chunks(("%s%s%s" % (self.RS, json.dumps(item), self.LF) for item in iterable), chunk)
 
     def realm(self, request, relpath, **args):
         return self.App.Realm           # realm used for the digest password authentication
@@ -86,10 +82,11 @@
     def simulate_503(self, request, relpath, prob=0.5, **args):
         prob = float(prob)
         if prob > random.random():
-            return 503, "try later"
+            return 503, "try later", "text/plain"
         else:
-            return "OK"
-
+            return "OK", "text/plain"
+
+    @sanitized
     def namespaces(self, request, relpath, owner_user=None, owner_role=None, directly="no", **args):
         directly = directly == "yes"
         db = self.App.connect()
@@ -97,22 +94,29 @@
             names = json.loads(request.body)
             for name in names:
                 self.sanitize(namespace=name)
+                
             lst = DBNamespace.get_many(db, names)
         else:
             lst = sorted(DBNamespace.list(db, owned_by_user=owner_user, owned_by_role=owner_role, directly=directly), 
                     key=lambda ns: ns.Name)
-        return json.dumps([ns.to_jsonable() for ns in lst]), "text/json"
-
+        return json.dumps([ns.to_jsonable() for ns in lst]), "application/json"
+
+    @sanitized
     def namespace(self, request, relpath, name=None, **args):
         name = name or relpath
+        self.sanitize(name=name)
         db = self.App.connect()
         ns = DBNamespace.get(db, name)
         if ns is None:
-            return "Not found", 404
-        return json.dumps(ns.to_jsonable()), "text/json"
-        
+            return "Not found", 404, "text/plain"
+        return json.dumps(ns.to_jsonable()), "application/json"
+        
+    @sanitized
     def create_namespace(self, request, relpath, name=None, owner_role=None, description=None, **args):
         db = self.App.connect()
+        
+        self.sanitize(owner_role, name)
+        
         user, error = self.authenticated_user()
         if user is None:
             return 401, error
@@ -125,7 +129,7 @@
                 return 403
 
         if DBNamespace.exists(db, name):
-            return "Namespace already exists", 400
+            return "Namespace already exists", 400, "text/plain"
 
         if description:
             description = unquote_plus(description)
@@ -133,9 +137,12 @@
         ns = DBNamespace(db, name, owner_user=owner_user, owner_role = owner_role, description=description)
         ns.Creator = user.Username
         ns.create()
-        return json.dumps(ns.to_jsonable()), "text/json"
-            
+        return json.dumps(ns.to_jsonable()), "application/json"
+            
+    @sanitized
     def namespace_counts(self, request, relpath, name=None, **args):
+        self.sanitize(name, relpath)
+        name = name or relpath
         db = self.App.connect()
         ns = DBNamespace.get(db, name)
         out = json.dumps(
@@ -145,7 +152,7 @@
                 nqueries = ns.query_count()
             )
         )
-        return out, {"Content-Type":"text/json",
+        return out, {"Content-Type":"application/json",
             "Access-Control-Allow-Origin":"*"
         } 
         
@@ -160,11 +167,13 @@
             if with_file_counts:
                 dct["file_count"] = ds.nfiles
             out.append(dct)
-        return json.dumps(out), "text/json"
-        
+        return json.dumps(out), "application/json"
+        
+    @sanitized
     def dataset_files(self, request, relpath, dataset=None, with_metadata="no", **args):
         with_metadata=with_metadata == "yes"
         namespace, name = (dataset or relpath).split(":", 1)
+        self.sanitize(namespace, name)
         db = self.App.connect()
         dataset = DBDataset.get(db, namespace, name)
         if dataset is None:
@@ -172,26 +181,32 @@
         files = dataset.list_files(with_metadata=with_metadata)
         return self.json_stream((f.to_jsonable(with_metadata=with_metadata) for f in files)), "application/json-seq"
         
+    @sanitized
     def dataset(self, request, relpath, dataset=None, **args):
         db = self.App.connect()
         namespace, name = (dataset or relpath).split(":", 1)
+        self.sanitize(namespace, name)
         dataset = DBDataset.get(db, namespace, name)
         if dataset is None:
             return 404, "Dataset not found"
         dct = dataset.to_jsonable()
         dct["file_count"] = dataset.nfiles
-        return json.dumps(dct), "text/json"
-            
+        return json.dumps(dct), "application/json"
+            
+    @sanitized
     def dataset_count(self, request, relpath, dataset=None, **args):
         namespace, name = (dataset or relpath).split(":", 1)
+        self.sanitize(namespace, name)
         db = self.App.connect()
         nfiles = DBDataset(db, namespace, name).nfiles
-        return '{"file_count":%d}\n' % (nfiles,), {"Content-Type":"text/json",
+        return '{"file_count":%d}\n' % (nfiles,), {"Content-Type":"application/json",
             "Access-Control-Allow-Origin":"*"
         } 
 
+    @sanitized
     def dataset_counts(self, request, relpath, dataset=None, **args):
         namespace, name = (dataset or relpath).split(":", 1)
+        self.sanitize(namespace, name)
         db = self.App.connect()
         ds = DBDataset(db, namespace, name)
         
@@ -204,10 +219,11 @@
             "superset_count":  ds.ancestor_count(),
             "subset_count":  ds.subset_count()
         }
-        return json.dumps(data), {"Content-Type":"text/json",
+        return json.dumps(data), {"Content-Type":"application/json",
             "Access-Control-Allow-Origin":"*"
-        } 
-
+        }
+
+    @sanitized
     def create_dataset(self, request, relpath):
         db = self.App.connect()
         user, error = self.authenticated_user()
@@ -229,10 +245,6 @@
 
         files = subsets = None
         files_query = params.get("files_query")
-<<<<<<< HEAD
-=======
-        #print("create_dataset: files query:", files_query)
->>>>>>> e515da17
         if files_query:
             query = MQLQuery.parse(files_query)
             if query.Type != "file":
@@ -260,28 +272,30 @@
             for child in subsets:
                 dataset.add_child(child)
 
-        return dataset.to_json(), "text/json"
-        
+        return dataset.to_json(), "application/json"
+    
+    @sanitized
     def update_dataset(self, request, relapth, dataset=None):
         if not dataset:
-            rasie HTTPBadRequest("Dataset is not specfied")
+            return 400, "Dataset is not specfied"
         try:    spec = ObjectSpec(dataset)
         except ValueError as e:
-            raise HTTPBadRequest(str(e))
+            return 400, str(e)
         namespace, name = spec.Namespace, spec.Name
         self.sanitize(namespace=namespace, name=name)
+
         user, error = self.authenticated_user()
         if user is None:
-            raise HTTPForbidden()
+            return 403, "Authentication required"
         db = self.App.connect()
         request_data = json.loads(request.body)
         
         
         try:
             if not self._namespace_authorized(db, namespace, user):
-                return f"Permission to update dataset in namespace {namespace} denied", 403
+                return f"Permission to update dataset in namespace {namespace} denied", 403, "text/plain"
         except KeyError:
-            return f"Namespace {namespace} does not exist", 404
+            return f"Namespace {namespace} does not exist", 404, "text/plain"
         
         ds = DBDataset.get(db, namespace, name)
         if ds is None:
@@ -300,8 +314,9 @@
         if "description" in request_data: ds.Description = request_data["description"]
         
         ds.save()
-        return json.dumps(ds.to_jsonable()), "text/json"
-
+        return json.dumps(ds.to_jsonable()), "application/json"
+
+    @sanitized
     def add_child_dataset(self, request, relpath, parent=None, child=None, **args):
         if not parent or not child:
             return 400, "Parent or child dataset unspecified"
@@ -309,7 +324,9 @@
         if user is None:
             return 401, error
         parent_namespace, parent_name = parent.split(":",1)
+        self.sanitize(parent_namespace=parent_namespace, parent_name=parent_name)
         child_namespace, child_name = child.split(":",1)
+        self.sanitize(child_namespace=child_namespace, child_name=child_name)
         db = self.App.connect()
         parent_ns = DBNamespace.get(db, parent_namespace)
         child_ns = DBNamespace.get(db, child_namespace)
@@ -318,10 +335,10 @@
             return 403
         parent_ds = DBDataset.get(db, parent_namespace, parent_name)
         if parent_ds is None:
-                return "Parent dataset not found", 404
+                return "Parent dataset not found", 404, "text/plain"
         child_ds = DBDataset.get(db, child_namespace, child_name)
         if child_ds is None:
-                return "Child dataset not found", 404
+                return "Child dataset not found", 404, "text/plain"
         
         if any(a.Namespace == child_namespace and a.Name == child_name for a in parent_ds.ancestors()):
             return 400, "Circular connection detected - child dataset is already an ancestor of the parent"
@@ -331,6 +348,7 @@
             parent_ds.add_child(child_ds)
         return "OK"
         
+    @sanitized
     def add_files(self, request, relpath, dataset=None, **args):
         #
         # add existing files to a dataset
@@ -345,25 +363,23 @@
         query_text = params.get("query")
         default_namespace = params.get("namespace")
 
-        self.sanitize(namespace=default_namespace)
-
         if not file_list and not query_text:
-            return "No files to add", 400
+            return "No files to add", 400, "text/plain"
         if file_list and query_text:
-            return "Either file list or query must be specified, but not both", 400
+            return "Either file list or query must be specified, but not both", 400, "text/plain"
             
         db = self.App.connect()
         ds_namespace, ds_name = parse_name(dataset, default_namespace)
-        self.sanitize(dataset_namespace=ds_namespace, dataset_name=ds_name)
+        self.sanitize(namespace=default_namespace, dataset_namespace=ds_namespace, dataset_name=ds_name)
         if ds_namespace is None:
-            return "Dataset namespace unspecified", 400
+            return "Dataset namespace unspecified", 400, "text/plain"
         if not self._namespace_authorized(db, ds_namespace, user):
-            return f"Permission to add files dataset {dataset} denied", 403
+            return f"Permission to add files dataset {dataset} denied", 403, "text/plain"
         ds = DBDataset.get(db, ds_namespace, ds_name)
         if ds is None:
-            return "Dataset not found", 404
+            return "Dataset not found", 404, "text/plain"
         if ds.Frozen:
-            return "Dataset is frozen", 403
+            return "Dataset is frozen", 403, "text/plain"
         
         if query_text:
             query = MQLQuery.parse(query_text)
@@ -376,6 +392,7 @@
             for file_item in file_list:
                 spec = ObjectSpec(file_item, namespace=default_namespace)
                 self.sanitize(namespace=spec.Namespace, name=spec.Name, fid=spec.FID)
+                
                 if spec.FID:
                     f = DBFile(db, fid=spec.FID)
                 else:
@@ -386,10 +403,10 @@
         if files:
             try:    ds.add_files(files, do_commit=True)
             except MetaValidationError as e:
-                print("error:", e)
-                return e.as_json(), 400, "text/json"
-        return json.dumps([f.FID for f in files]), "text/json"
-
+                return e.as_json(), 400, "application/json"
+        return json.dumps([f.FID for f in files]), "application/json"
+
+    @sanitized
     def datasets_for_files(self, request, relpath, **args):
         #
         # JSON data: list of one of the following
@@ -404,7 +421,7 @@
             fid = item.get(fid)
             namespace, name = item.get("namespace"), item.get("name")
             self.sanitize(namespace=namespace, name=name, fid=fid)
-
+            
         datasets_by_file = DBDataset.datasets_for_files(db, file_list)
         out = []
         for item in file_list:
@@ -417,14 +434,13 @@
             elif namespace and name:
                 out_item["datasets"] = [ds.as_jsonable() for ds in datasets_by_file.get((namespace, name), [])]
             out.append(out_item)
-        return json.dumps(out), "text/json"
+        return json.dumps(out), "application/json"
 
     def split_cat(self, path):
         if '.' in path:
             return tuple(path.rsplit(".",1))
         else:
             return ".", path
-        
         
     def validate_metadata(self, data):
         categories = self.load_categories()
@@ -447,6 +463,7 @@
                     invalid.append({"name":k, "value":v, "reason":reason})
         return invalid
         
+    @sanitized
     def declare_files(self, request, relpath, namespace=None, dataset=None, dry_run="no", **args):
         # Declare new files, add to the dataset
         # request body: JSON with list:
@@ -507,7 +524,7 @@
                     "message":f"Metadata category validation errors",
                     "metadata_errors":item_errors
                 })
-            return json.dumps(errors), METADATA_ERROR_CODE, "text/json"
+            return json.dumps(errors), METADATA_ERROR_CODE, "application/json"
         
         for inx, file_item in enumerate(file_list):
             #print("data_handler.declare_files: file_item:", inx, file_item)
@@ -516,7 +533,7 @@
             fid = file_item.get("fid")
             
             self.sanitize(namespace=namespace, name=name, fid=fid)
-
+            
             size = file_item.get("size")
             if size is None:
                 errors.append({
@@ -559,7 +576,7 @@
 
             ds_validation_errors = ds.validate_file_metadata(meta)
             if ds_validation_errors:
-                print("validation errors:", ds_validation_errors)
+                #print("validation errors:", ds_validation_errors)
                 errors.append({
                     "index": inx,
                     "message":f"Dataset metadata validation errors",
@@ -647,7 +664,7 @@
                                 
         if errors:
             #print("data_handler.declare_files: errors:", errors)
-            return json.dumps(errors), METADATA_ERROR_CODE, "text/json"
+            return json.dumps(errors), METADATA_ERROR_CODE, "application/json"
 
         if dry_run:
             return 202, json.dumps(
@@ -659,7 +676,7 @@
                     }
                     for f in files
                 ]
-            ), "text/json"
+            ), "application/json"
 
         try:    
             results = DBFile.create_many(db, files)
@@ -673,7 +690,7 @@
             #print("data_server.declare_files: added to dataset:", files)
 
         except MetaValidationError as e:
-            return e.as_json(), METADATA_ERROR_CODE, "text/json"
+            return e.as_json(), METADATA_ERROR_CODE, "application/json"
         
         out = [
                     dict(
@@ -683,7 +700,7 @@
                     )
                     for i, f in enumerate(files)
         ]
-        return json.dumps(out), "text/json"
+        return json.dumps(out), "application/json"
         
     def __update_meta_bulk(self, db, user, new_meta, mode, names=None, ids=None):
         metadata_errors = self.validate_metadata(new_meta)
@@ -691,7 +708,7 @@
             return json.dumps({
                 "message":"Metadata validation errors",
                 "metadata_errors":metadata_errors
-            }), METADATA_ERROR_CODE, "text/json"
+            }), METADATA_ERROR_CODE, "application/json"
         
         file_sets = []
         out = []
@@ -718,7 +735,7 @@
                 return json.dumps({
                     "message":"Metadata validation errors",
                     "metadata_errors":metadata_errors
-                }), METADATA_ERROR_CODE, "text/json"
+                }), METADATA_ERROR_CODE, "application/json"
 
             #
             # check namespace permissions
@@ -753,8 +770,9 @@
 
             DBFile.update_many(db, file_set, do_commit=True)
 
-        return json.dumps(out), "text/json"
+        return json.dumps(out), "application/json"
                 
+    @sanitized
     def update_file_meta(self, request, relpath, **args):
         # mode can be "update" - add/pdate metadata with new values
         #             "replace" - discard old metadata and update with new values
@@ -785,20 +803,32 @@
             spec = ObjectSpec.from_dict(f)
             if spec.FID:
                 self.sanitize(fid = spec.FID)
+                
                 by_fid.append(spec.FID)
             else:
                 self.sanitize(namespace=spec.Namespace, name=spec.Name)
+                
                 by_namespace_name.append((spec.Namespace, spec.Name))
         return self.__update_meta_bulk(db, user, data["metadata"], data["mode"], ids=by_fid, names=by_namespace_name)
         
-    def file(self, request, relpath, namespace=None, name=None, fid=None, with_metadata="yes", with_provenance="yes", 
+    @sanitized
+    def file(self, request, relpath, did=None, namespace=None, name=None, fid=None, with_metadata="yes", with_provenance="yes", 
             with_datasets="no", **args):
         with_metadata = with_metadata == "yes"
         with_provenance = with_provenance == "yes"
         with_datasets = with_datasets == "yes"
 
-        print("DataHandler: file(): with_provenance:", with_provenance)
-        
+        if relpath:
+            if ':' in relpath:
+                did = did or relpath
+            else:
+                fid = fid or relpath
+
+        if did:
+            namespace, name = did.split(':', 1)
+
+        self.sanitize(namespace=namespace, name=name, fid=fid)
+
         db = self.App.connect()
         if fid:
             f = DBFile.get(db, fid = fid)
@@ -806,8 +836,9 @@
             f = DBFile.get(db, namespace=namespace, name=name)
         if f is None:
             return "File not found", 404
-        return f.to_json(with_metadata=with_metadata, with_provenance=with_provenance, with_datasets=with_datasets), "text/json"
-
+        return f.to_json(with_metadata=with_metadata, with_provenance=with_provenance, with_datasets=with_datasets), "application/json"
+
+    @sanitized
     def files(self, request, relpath, with_metadata="no", with_provenance="no", **args):
         with_metadata = with_metadata=="yes"
         with_provenance = with_provenance=="yes"
@@ -818,6 +849,7 @@
         for f in file_list:
             spec = ObjectSpec(f)
             self.sanitize(namespace=spec.Namespace, name=spec.Name, fid=spec.FID)
+            
             lookup_lst.append(spec.as_dict())
 
         db = self.App.connect()
@@ -825,8 +857,9 @@
         out = [f.to_jsonable(with_metadata = with_metadata, with_provenance = with_provenance) 
                 for f in files
         ]
-        return json.dumps(out), "text/json"
-
+        return json.dumps(out), "application/json"
+
+    @sanitized
     def query(self, request, relpath, query=None, namespace=None, 
                     with_meta="no", with_provenance="no", debug="no",
                     add_to=None, save_as=None,
@@ -834,6 +867,9 @@
         with_meta = with_meta == "yes"
         with_provenance = with_provenance == "yes"
         namespace = namespace or self.App.DefaultNamespace
+
+        self.sanitize(namespace=namespace)
+
         if query is not None:
             query_text = unquote_plus(query)
             #print("query from URL:", query_text)
@@ -854,6 +890,7 @@
 
         if save_as:
             ds_namespace, ds_name = parse_name(save_as, namespace)
+            self.sanitize(dataset_namespace=ds_namespace, dataset_name=ds_name)
             ns = DBNamespace.get(db, ds_namespace)
 
             if ns is None:
@@ -867,6 +904,7 @@
 
         if add_to:
             add_namespace, add_name = parse_name(add_to, namespace)
+            self.sanitize(dataset_namespace=add_namespace, dataset_name=add_name)
             ns = DBNamespace.get(db, add_namespace)
 
             if ns is None:
@@ -880,7 +918,7 @@
 
         t0 = time.time()
         if not query_text:
-            return "[]", "text/json"
+            return "[]", "application/json"
             
         try:
             query = MQLQuery.parse(query_text)
@@ -889,10 +927,10 @@
                 debug = debug == "yes"
             )
         except (AssertionError, ValueError, MQLError) as e:
-            return json.dumps({"error": {"value":e.Message, "type": e.__class__.__name__}}), "text/json"
+            return 400, e.__class__.__name__ + ": " + e.Message
 
         if not results:
-            return "[]", "text/json"
+            return "[]", "application/json"
 
         if query_type == "file":
 
@@ -917,11 +955,10 @@
                         "metadata": d.Metadata if with_meta else {}
                     } for d in results 
             )
-        return self.json_chunks(data), "text/json"
+        return self.json_chunks(data), "application/json"
         
     def named_queries(self, request, relpath, namespace=None, **args):
         db = self.App.connect()
         queries = list(DBNamedQuery.list(db, namespace))
-        data = ("%s:%s" % (q.Namespace, q.Name) for q in queries)
-        return self.json_chunks(data), "text/json"
-            +        data = ["%s:%s" % (q.Namespace, q.Name) for q in queries]
+        return json.dumps(data), "application/json"
